--- conflicted
+++ resolved
@@ -1,10 +1,6 @@
 ﻿# Puget Sound Marine Forecast API
 
-<<<<<<< HEAD
-A production-ready Python API that scrapes and serves marine forecast data for Puget Sound from the University of Washington's forecast text files. Ready for deployment to Azure Container Apps and optimized for personal use with Home Assistant and Dakboard.
-=======
 A Python API that scrapes and serves marine forecast data for Puget Sound from the University of Washington and NOAA. Intended to be easily consumed as a RESTful call from Home Assistant, Dakboard, etc.
->>>>>>> f60fab9b
 
 ##  Quick Start 🚀
 
@@ -48,37 +44,23 @@
 - [x] Parse forecast data into structured format ✅  
 - [x] Provide RESTful JSON API endpoints ✅
 - [x] Automatic forecast updates (120-minute background cache - optimized for personal use) ✅
-<<<<<<< HEAD
-- [x] Deploy to Azure Container Apps with Infrastructure as Code ✅
-- [x] Complete containerization with Docker ✅
-- [x] Cost optimization for personal use (scale-to-zero, optimized resources) ✅
-- [x] Production security with rate limiting, input validation, CORS ✅
-- [x] Auto-scaling with scale-to-zero capability ✅
-- [x] Application monitoring with Azure Application Insights ✅
-- [ ] Historical data storage (future enhancement)
-=======
 - [ ] Deploy as Azure Container App (or similar serverless solution)
 - [ ] Historical data storage
->>>>>>> f60fab9b
 
-##  Tech Stack (Production Ready)
+##  Tech Stack (Implemented)
 
 **Backend:** Python 3.11+ with FastAPI ✅  
-**Dependencies:** httpx, python-dateutil, uvicorn, slowapi ✅  
+**Dependencies:** httpx, python-dateutil, uvicorn ✅  
 **Security:** Rate limiting, input validation, CORS protection ✅  
 **Caching:** In-memory cache with 120-minute background updates (personal use optimized) ✅  
 **Performance:** Lightning-fast cached responses (<100ms) ⚡  
-**Deployment:** Azure Container Apps with auto-scaling ✅  
-**Infrastructure:** Azure Bicep templates with cost optimization ✅  
-**Containerization:** Docker with health checks and security hardening ✅  
-**Monitoring:** Azure Application Insights with comprehensive logging ✅  
+**Deployment:** Ready for Azure Functions, Azure Container Apps, or Azure App Service  
 **Data Format:** Real-time JSON from NOAA text files ✅  
 **Parsing:** Advanced regex with estimated 100% wind data accuracy ✅
 
 ##  API Endpoints ✅
 
 - `GET /` - API status and cache information
-- `GET /health` - Container health check endpoint
 - `GET /zones` - List all 14 available forecast zones  
 - `GET /forecast/{zone}` - Get parsed forecast for specific zone (cached)
 - `GET /forecast/` - All forecasts for all 14 zones (cached)
@@ -94,52 +76,7 @@
 
 ##  Project Status
 
-<<<<<<< HEAD
-🎉 **API Complete & Production Ready!** - Ready for Azure deployment!
-
-##  Azure Deployment 🚀
-
-This project includes complete Infrastructure as Code for Azure deployment:
-
-### Prerequisites
-- Azure subscription
-- Azure CLI installed and logged in
-- Azure Developer CLI (azd) installed
-- Docker Desktop (for containerization)
-
-### Quick Deploy to Azure Container Apps
-```bash
-# Clone and navigate to project
-git clone https://github.com/longman391/puget-sound-marine-forecast.git
-cd puget-sound-marine-forecast
-
-# Initialize azd (first time only)
-azd init
-
-# Deploy infrastructure and application
-azd up
-```
-
-### What Gets Deployed
-- **Azure Container Apps**: Auto-scaling container hosting
-- **Azure Container Registry**: Private container image storage  
-- **Azure Application Insights**: Application monitoring and logging
-- **Azure Log Analytics**: Centralized log management
-- **Managed Identity**: Secure service-to-service authentication
-
-### Cost Optimization Features
-- Scale-to-zero capability (no cost when not in use)
-- Optimized resource allocation (0.25 CPU cores, 0.5GB RAM)
-- Efficient caching strategy (120-minute intervals)
-- Perfect for personal use or low-traffic deployments
-
-### Manual Deployment Options
-- Azure Container Apps (recommended)
-- Azure App Service 
-- Azure Functions (with modifications for stateless operation)
-=======
 🎉 **API Complete & Working**
->>>>>>> f60fab9b
 
 ##  Security Features ✅
 
